--- conflicted
+++ resolved
@@ -6,28 +6,6 @@
         "silverstripe", "localisation", "localization", "translation", "language", "locale", "multilingual",
         "translatable", "i18n", "internationalisation", "internationalization"
     ],
-<<<<<<< HEAD
-	"license": "BSD-3-Clause",
-	"authors": [
-		{
-			"name": "Damian Mooyman",
-			"email": "damian.mooyman@gmail.com"
-		}
-	],
-	"support": {
-		"issues": "http://github.com/tractorcow/silverstripe-fluent/issues"
-	},
-	"require": {
-		"silverstripe/framework": "~3.2",
-		"silverstripe/cms": "~3.2"
-	},
-	"extra": {
-		"branch-alias": {
-			"dev-master": "4.x-dev"
-		},
-		"installer-name": "fluent"
-	}
-=======
     "license": "BSD-3-Clause",
     "authors": [
         {
@@ -54,7 +32,7 @@
     },
     "extra": {
         "branch-alias": {
-            "dev-develop": "4.0.x-dev"
+            "dev-master": "4.0.x-dev"
         },
         "expose": [
             "client/dist"
@@ -72,5 +50,4 @@
     },
     "prefer-stable": true,
     "minimum-stability": "dev"
->>>>>>> 96e2373c
 }
--- conflicted
+++ resolved
@@ -41,16 +41,6 @@
      */
     public function testAugmentSQLFrontend()
     {
-<<<<<<< HEAD
-        FluentState::singleton()->withState(function (FluentState $newState) {
-            $newState
-                ->setLocale('en_NZ')
-                ->setIsFrontend(true)
-                ->setIsDomainMode(false);
-
-            $this->assertEquals(1, SiteTree::get()->count());
-        });
-=======
         // Specifically set this config value so that filtered locales ARE required in stage=Stage.
         Config::modify()->set(DataObject::class, 'apply_filtered_locales_to_stage', true);
 
@@ -61,7 +51,8 @@
         FluentState::singleton()->withState(function (FluentState $newState) {
             $newState
                 ->setLocale('en_NZ')
-                ->setIsFrontend(true);
+                ->setIsFrontend(true)
+                ->setIsDomainMode(false);
 
             $this->assertCount(1, SiteTree::get());
         });
@@ -124,7 +115,6 @@
         if ($currentStage) {
             Versioned::set_stage($currentStage);
         }
->>>>>>> 840e737c
     }
 
     public function testAugmentSQLCMS()
@@ -132,16 +122,10 @@
         FluentState::singleton()->withState(function (FluentState $newState) {
             $newState
                 ->setLocale('en_NZ')
-<<<<<<< HEAD
                 ->setIsFrontend(false)
                 ->setIsDomainMode(false);
 
-            $this->assertEquals(2, SiteTree::get()->count());
-=======
-                ->setIsFrontend(false);
-
             $this->assertCount(2, SiteTree::get());
->>>>>>> 840e737c
         });
     }
 
@@ -165,7 +149,6 @@
         FluentState::singleton()->withState(function (FluentState $newState) {
             $newState
                 ->setLocale('en_US')
-<<<<<<< HEAD
                 ->setIsFrontend(false)
                 ->setIsDomainMode(false);
 
@@ -174,21 +157,7 @@
             $flags = $page->getStatusFlags();
 
             $this->assertTrue(array_key_exists('fluentfiltered', $flags));
-
-            if (!array_key_exists('fluentfiltered', $flags)) {
-                return;
-            }
-
             $this->assertEquals('Filtered', $flags['fluentfiltered']['text']);
-=======
-                ->setIsFrontend(false);
-
-            /** @var Page|FluentSiteTreeExtension $page */
-            $page = $this->objFromFixture('Page', 'about');
-            $flags = $page->getStatusFlags();
-
-            $this->assertTrue(array_key_exists('fluentfiltered', $flags));
->>>>>>> 840e737c
         });
     }
 }